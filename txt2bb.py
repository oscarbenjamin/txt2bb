#!/usr/bin/env python3

"""
txt2bb.py
v0.1 (2nd April 2020)
Oscar Benjamin

CLI to generate input for LaTeX or Blackboard with embedded LaTeX equations.

Usage
=====

First write a questions file.

Convert questions to LaTeX and generate PDF:

    $ ./txt2bb.py --latex myquestions.txt > myquestions.tex
    $ pdflatex myquestions.tex

Generate input file for Blackboard:

    $ ./txt2bb.py --bb myquestions.txt > myquestions_bb.txt

The file myquestions_bb.txt can now be uploaded to Blackboard using the
"Upload questions" button.

NOTE: Blackboard will not render any embedded latex automatically wen uploaded
in this way. Each question must afterwards be opened in the Blackboard editor
and saved again (without any editing) which causes the latex ot be rendered.
Class for each question type available on Blackboard. Fill-in and quizbowl question
types are not included

Each class corresponds to one of Blackboard's question types, for example, MC
is multiple choice. Full documentation for each question type can be found here:

https://help.blackboard.com/Learn/Instructor/Tests_Pools_Surveys/Question_Types

The way in which these questions are formatted and named can be found here:

https://www.csustan.edu/sites/default/files/blackboard/FacultyHelp/Documents/UploadingQuestions.pdf

Each class contains functions bb() and latex(), invoked by the command line
argument --bb or --latex. These functions format the question (dict) into the
appropriate (list) format for the specified file type.
"""
import sys
import re
from itertools import chain

#--------------------------------Question Classes---------------------------------#
class Question:
    """Defualt initialisation for all question handling classes
    
    questions (dict) -> assigns generic values to object
    """

    def __init__(self, question):
        self.question = question
        self.type = question['type']
        self.prompt = question['prompt']


class MC(Question):
    def __init__(self, question):
        Question.__init__(self, question)
        if len(question['correct'])!=1:
            raise ValueError("Only 1 correct answer should be provided")

    def bb(self):
        items = [self.type, self.prompt]
        for correct in ("correct", "incorrect"):
            for ans in self.question[correct]:
                items.append(ans)
                items.append(correct)
        return items

    def latex(self):
        items = []
        for correct in ("correct", "incorrect"):
            for ans in self.question[correct]:
                items.append((correct, ans))
        return items


class MA(Question):
    def bb(self):
        items = [self.type, self.prompt]
        for correct in ("correct", "incorrect"):
            for ans in self.question[correct]:
                items.append(ans)
                items.append(correct)
        return items

    def latex(self):
        items = []
        for correct in ("correct", "incorrect"):
            for ans in self.question[correct]:
                items.append((correct, ans))
        return items


class TF(Question):
    def __init__(self, question):
        Question.__init__(self, question)
        if len(question['answer'])!=1:
            raise ValueError("Only 1 answer should be provided")
        if question['answer'][0] not in ('true','false'):
            raise ValueError("valid answers are true or false")

    def bb(self):
        return [self.type, self.prompt, self.question['answer'][0]]

    def latex(self):
        return [('answer', self.question['answer'][0])]


class ESS(Question):
    def bb(self):
        if 'example' in self.question.keys():
            return [self.type, self.prompt, self.question['example'][0]]
        else:
            return [self.type, self.prompt]

    def latex(self):
        if 'example' in self.question.keys():
            return [('example', self.question['example'][0])]
        else:
            return None


class ORD(Question):
    def __init__(self, question):
        Question.__init__(self, question)
        if not 1 <= len(question['answer']) <= 20:
            raise AssertionError("number of answers must be between 1 and 20")

    def bb(self):
        return [self.type, self.prompt, *self.question['answer']]

    def latex(self):
        items = [(num, ans) for num, ans in enumerate(self.question['answer'],1)]
        return items


class MAT(Question):
    def __init__(self, question):
        Question.__init__(self, question)
        if len(question['match_a']) != len(question['match_b']):
            raise AssertionError("All options must have matching answers")
        a, b = question['match_a'], question['match_b']
        self.merged_pairs = [sub[item] for item in range(len(b)) for sub in [a, b]]

    def bb(self):
        return [self.type, self.prompt, *self.merged_pairs]

    def latex(self):
        letter = ('a','b')
        items = [(str(num//2)+letter[num%2], ans) for num, ans in
                zip(range(2,len(self.merged_pairs)+2), self.merged_pairs)]
        return items


class FIL(Question):
    def bb(self):
        return [self.type, self.prompt]

    def latex(self):
        return None


class NUM(Question):
    def __init__(self, question):
        Question.__init__(self, question)
        try:
            float(question['answer'][0])
            self.ans = question['answer'][0]
            if 'tolerance' in question.keys():
                float(question['tolerance'][0])
                self.tol = question['tolerance'][0]
        except:
            raise ValueError('answer and tolerance must be numbers')
        
    def bb(self):
        if 'tolerance' in self.question.keys():
            return [self.type, self.prompt, self.ans, self.tol]
        else:
            return [self.type, self.prompt, self.ans]

    def latex(self):
        if 'tolerance' in self.question.keys():
            return [('answer', self.ans), ('tolerance', r'$\pm$'+self.tol)]
        else:
            return [('answer', self.ans)]


class SR(ESS):
    # Inherits functions form essay question class as they are identical
    pass
        

class OP(FIL):
    # Inherits functions form file upload question class as they are identical
    pass


class JUMBLED_SENTENCE(Question):
    def __init__(self, question):
        Question.__init__(self, question)
        answers = self.question['answer']
        self.mappings = {}
        var_list = []
        for ans in answers:
            # Check if variable(s) have been linked to the choice
            if re.search(r':.\w',ans):
                choice, variables = map(str.strip,ans.split(':'))
                # Check if multiple variables (separated by commas) are present
                if re.search(r'(?<!\\),',variables):
                    # Split at commas if not escaped with \
                    var = list(map(str.strip, variables.split(',')))
                    var_list += var
                else:
                    # Otherwise save the single variable (removing any escape slashes)
                    var = variables.replace('\\','')
                    var_list.append(var)
            else:
                choice, var = ans, None

            self.mappings[choice] = var

        if any(' ' in var for var in var_list):
            raise ValueError('no space are allowed in variable names')
        if not all(var in self.prompt for var in var_list):
            raise ValueError('missing variables from prompt')
        if not (self.prompt.count('[') == self.prompt.count(']') == len(var_list)):
            raise ValueError("""incorrect number of brackets in prompt\n
            ---Make sure "[" or "]" do not appear apart from around variables---\n""")

    def bb(self):
        items = [self.type, self.prompt]
        for choice, var in self.mappings.items():
            items.append(choice)
            if type(var) == list:
                items += var
            elif var is None:
                pass
            else:
                items.append(var)
            items.append('')
        return items

    def latex(self):
        items = []
        for choice, var in self.mappings.items():
            if type(var) == list:
                items.append((choice, ', '.join(var)))
            else:
                items.append((choice,str(var)))
        return items


class QUIZ_BOWL(Question):
    # Ignored for now, most likely not needed
    def bb(self):
        pass

    def latex(self):
        pass

# Tuple of all classes for use in dictionary in txt2bb 
q_handlers = (MC, MA, TF, ESS, ORD, MAT, FIL, NUM, SR, OP, JUMBLED_SENTENCE, QUIZ_BOWL)


#-----------------------------------File Handling-------------------------------------#

Q_TYPES = ('MC', 'MA', 'TF', 'ESS', 'ORD', 'MAT', 'FIL', 'NUM', 'SR', 'OP',
        'JUMBLED_SENTENCE', 'QUIZ_BOWL')
IN_TYPES = ('correct', 'incorrect', 'answer', 'match_a', 'match_b', 'example',
        'tolerance', 'variable', 'q_word', 'q_phrase')        
HANDLERS = dict(zip(Q_TYPES, q_handlers))

def main(mode, filename):
    """ $ ./txt2bb.py (--latex|--bb) FILE """

    with open(filename) as infile:
        raw_questions = txt2py(infile)
                   
    half_processed = []
    questions = []

    # Process both levels of variants in questions
    for question in raw_questions:
<<<<<<< HEAD
        half_processed += [q_var for q_var in variant_handler(question, 2)]
    for question in half_processed:
        questions += [q_var for q_var in variant_handler(question, 1)]
    
=======
        # Check if variants are included in the question
        if re.search('%{', str(question)):
            variants_dict, num_variants = variant_questions(question)
            for i in range(num_variants):
                # Create new question using the ith entries in variant lists
                var_question = {}
                questions.append(var_question)
                for key, val in variants_dict.items():
                    var_question[key] = question[key]
                    to_replace = re.findall('%{.*?}%', ''.join(chain.from_iterable(question[key])))
                    for num, entry in enumerate(to_replace):
                        # Correct for escaped ',' in variant list text
                        variant = val[num][i].replace('\,',',')
                        if type(var_question[key]) == list:
                            var_question[key] = [item.replace(entry, variant) for item in var_question[key]]
                        else:
                            var_question[key] = var_question[key].replace(entry, variant)
        else:
            questions.append(question)


>>>>>>> 4f82e711
    if mode == "--latex":
        lines = q2latex(questions)
    elif mode == "--bb":
        lines = q2bb(questions)
    else:
        raise ValueError("Bad mode %r" % mode)

    for line in lines:
        print(line)

    return 0

def variant_handler(question, level):
    # Check if variants are included in the question
    if re.search(f'(?<!%)%{{{level}}}{{', str(question)):
        variants_dict, num_variants = extract_variants(question, level)
        for i in range(num_variants):
            # Create new question using the ith entries in variant lists
            var_question = {}
            for key, val in variants_dict.items():
                var_question[key] = question[key]
                to_replace = re.findall(f'(?<!%)%{{{level}}}{{.*?}}%{{{level}}}', str(question[key]))
                for num, entry in enumerate(to_replace):
                    # Correct for escaped ',' in variant list text
                    variant = val[num][i].replace('\,',',')
                    # Correct for doubly escaped '\' from findall
                    entry = re.sub(r'\\\\',r'\\',entry)

                    if type(var_question[key]) == list:
                        var_question[key] = [item.replace(entry, variant) for item in var_question[key]]
                    else:
                        var_question[key] = var_question[key].replace(entry, variant)
            yield var_question
    else:
        yield question

def extract_variants(question, level):
    # Find all options encased by %{ }% 
    variants_dict = {}
    for key, val in question.items():
<<<<<<< HEAD
        #flat_val = ''.join(chain.from_iterable(val))
        variants = []
        if type(val) == list:
            for val_item in val:
                variants += re.findall(rf'(?<!%)%{{{level}}}{{(.*?)}}%{{{level}}}', val_item)
        else:
            variants += re.findall(rf'(?<!%)%{{{level}}}{{(.*?)}}%{{{level}}}', val)
=======
        variants = re.findall(r'%{(.*?)}%', str(val))
>>>>>>> 4f82e711
        # Split list at ',' if not escaped with \
        variants_dict[key] = [re.split(rf' *(?<!\\),{{{level}}} *', item) for item in variants]
    # Check all options can be matched up (equal length option lists)
    lens = [len(item) for item in chain.from_iterable(variants_dict.values())]
    if len(set(lens)) != 1:
        raise ValueError("\n\n    All variants must be the same length\n")

    return variants_dict, lens[0]



def txt2py(infile):
    """Parse input text format into Python objects.

    list of lines (str) -> list of questions (dict)
    """

    questions = []
    # Inserting linebreak character for --bb case (<br>), this then 
    # functions as placeholder for --latex case (\\) 
    text = re.sub(' *\n> *','<br>',infile.read())
    # Remove tabs to avoid confusing bb format
    text = re.sub('\t', '', text)
    # This appears when using bmatrix etc. and should be flattened
    text = re.sub(r' *\\\\\n *',r'\\\\', text)
    # This flattens newlines that are escaped with '\'
    text = re.sub(r' *\\\n *',' ', text)
    lines = text.splitlines()
    
    for lineno, line in enumerate(lines, 1):
        # Skip comments or blank lines
        if not line or line.startswith('#'):
            continue

        # Start of a new question
        elif line.startswith("-------"):
            question = {}
            questions.append(question)

        # key : val
        elif ':' in line:
            key, val = line.split(':',1)
            key = key.strip()
            val = val.strip()
            if key not in IN_TYPES + ('type', 'prompt'):
                msg = "Line %s: Unrecognised key %s" % (lineno, key)
                raise ValueError(msg)

            # some keys can be repeated so collect valuse in a list
            if key in IN_TYPES:
                if key not in question:
                    question[key] = [val]
                else:
                    question[key].append(val)
            elif key in ('type', 'prompt'):
                question[key] = val
    
    return questions


def q2bb(questions):
    """Convert multiple questions to Blackboard delimited format

    list of questions (dict) -> lines of output (str)
    """
    for question in questions:
        yield q2bb1(question)


def q2bb1(question):
    """Convert question into Blackboard tab delimited format"""
    if question["type"] in Q_TYPES:
        handler = HANDLERS[question["type"]](question)
    else:
        raise ValueError("Unrecognised question type")
    items = handler.bb()
    # Output must be tab-delimited
    # Need double-$ in Blackboard
    return "\t".join(items).replace("$", "$$")


LATEX_START = r"""
\documentclass{article}
\usepackage{amsmath}
\begin{document}
"""

LATEX_END = r"""
\end{document}
"""

ENUM_START = r"\begin{enumerate}"
ENUM_END = r"\end{enumerate}"
ITEM = r"\item"


def q2latex(questions):
    """Convert multiple questions to latex

    list of questions (dict) -> lines of output (str)

    The result is a self-contained LaTeX document
    """
    yield from LATEX_START.splitlines()
    yield from latex_enumerate(questions, q2latex1)
    yield from LATEX_END.splitlines()

def latex_item(item):
    # Replaces line break symbol <br> from txt2py() and returns latex formatted line
    item = (item[0],item[1].replace('<br>',r'\\'))
    return [r"\emph{%s}: %s" % item]

def q2latex1(question):
    """Convert single question to latex

    question (dict) -> lines of output (latex)

    The result is a fragment of latex.
    """
    
    yield question["prompt"].replace('<br>',r'\\\\')
    if question["type"] in Q_TYPES:
        handler = HANDLERS[question["type"]](question)
        items = handler.latex()
        if not items:
            pass
        # Enumeration not needed if 1 element or different pairings used
        elif len(items) == 1 or question["type"] in ('ORD','MAT','JUMBLED_SENTENCE'):
            for item in items:
                yield ""
                yield from latex_item(item)
        else:
            yield from latex_enumerate(items, latex_item)
    else:
        raise ValueError("Unrecognised question type")


def latex_enumerate(items, latex_item_func):
    """Wrap items in a latex enumerate"""
    yield ENUM_START
    for item in items:
        yield ITEM
        yield from latex_item_func(item)
    yield ENUM_END


if __name__ == "__main__":
    sys.exit(main(*sys.argv[1:]))
<|MERGE_RESOLUTION|>--- conflicted
+++ resolved
@@ -289,12 +289,6 @@
 
     # Process both levels of variants in questions
     for question in raw_questions:
-<<<<<<< HEAD
-        half_processed += [q_var for q_var in variant_handler(question, 2)]
-    for question in half_processed:
-        questions += [q_var for q_var in variant_handler(question, 1)]
-    
-=======
         # Check if variants are included in the question
         if re.search('%{', str(question)):
             variants_dict, num_variants = variant_questions(question)
@@ -315,8 +309,6 @@
         else:
             questions.append(question)
 
-
->>>>>>> 4f82e711
     if mode == "--latex":
         lines = q2latex(questions)
     elif mode == "--bb":
@@ -357,17 +349,7 @@
     # Find all options encased by %{ }% 
     variants_dict = {}
     for key, val in question.items():
-<<<<<<< HEAD
-        #flat_val = ''.join(chain.from_iterable(val))
-        variants = []
-        if type(val) == list:
-            for val_item in val:
-                variants += re.findall(rf'(?<!%)%{{{level}}}{{(.*?)}}%{{{level}}}', val_item)
-        else:
-            variants += re.findall(rf'(?<!%)%{{{level}}}{{(.*?)}}%{{{level}}}', val)
-=======
         variants = re.findall(r'%{(.*?)}%', str(val))
->>>>>>> 4f82e711
         # Split list at ',' if not escaped with \
         variants_dict[key] = [re.split(rf' *(?<!\\),{{{level}}} *', item) for item in variants]
     # Check all options can be matched up (equal length option lists)
